--- conflicted
+++ resolved
@@ -266,27 +266,13 @@
 	Message string `json:"message"`
 }
 
-<<<<<<< HEAD
-func (c *Client) do(ctx context.Context, req *http.Request, resContent interface{}) (int, error) {
-	req = req.WithContext(ctx)
-	res, err := c.client.Do(req)
-	if err != nil {
-		return UnknownHttpStatusCode, err
-	}
-	defer func() {
+func drainupAndCloseResponseBody(body io.ReadCloser) {
+	if body != nil {
 		// drain up and close the body to reuse connection
 		// see also:
 		// - https://github.com/google/go-github/pull/317
 		// - https://forum.golangbridge.org/t/do-i-need-to-read-the-body-before-close-it/5594/4
-		io.Copy(ioutil.Discard, res.Body)
-=======
-func drainupAndCloseResponseBody(body io.ReadCloser) {
-	if body != nil {
-		// drain up 512 bytes and close the body to reuse connection
-		// see also:
-		// - https://github.com/google/go-github/pull/317
-		// - https://forum.golangbridge.org/t/do-i-need-to-read-the-body-before-close-it/5594/4
-		io.CopyN(ioutil.Discard, body, 512)
+		io.Copy(ioutil.Discard, body)
 
 		// close body
 		body.Close()
@@ -319,7 +305,6 @@
 	} else {
 		statusCode = UnknownHttpStatusCode
 	}
->>>>>>> 8cdb07e0
 
 	// report duration metric (even if error happened)
 	if c.metricCollector != nil {
